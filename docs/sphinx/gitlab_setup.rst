--- conflicted
+++ resolved
@@ -140,13 +140,8 @@
    the left hand side bar "Repository" > "Branches" menu and the Git tags from the
    "Repository" > "Tags" menu.
 
-<<<<<<< HEAD
-6. Remove any issue branches from the ``cpp_stub`` project on the "Repository" >
+6. Remove any issue branches from the ``asp`` project on the "Repository" >
    "Branches" menu. You should keep only the "main" and "dev" branches.
-=======
-6. Remove any issue branches from the ``asp`` project on the "Repository" >
-   "Branches" menu. You should keep only the "master" and "dev" branches.
->>>>>>> 41262f70
 
 7. If everything looks correct on Gitlab project, you can clean up your local
    repository.
@@ -165,13 +160,8 @@
       # Ensure that you're on the main branch
       $ git checkout main
 
-<<<<<<< HEAD
-      # Remove ALL cpp_stub branches except main and dev
+      # Remove ALL asp branches except main and dev
       $ git branch | grep -v "main\|dev" | xargs git branch -D
-=======
-      # Remove ALL asp branches except master and dev
-      $ git branch | grep -v "master\|dev" | xargs git branch -D
->>>>>>> 41262f70
 
 ***********************************
 Update upstream repository settings
